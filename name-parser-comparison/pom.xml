--- conflicted
+++ resolved
@@ -3,11 +3,7 @@
     <parent>
         <artifactId>name-parser-motherpom</artifactId>
         <groupId>org.gbif</groupId>
-<<<<<<< HEAD
-        <version>3.6.1-ala-SNAPSHOT</version>
-=======
-        <version>3.6.2-SNAPSHOT</version>
->>>>>>> d79621a2
+        <version>3.6.2-ala-SNAPSHOT</version>
     </parent>
     <modelVersion>4.0.0</modelVersion>
 
