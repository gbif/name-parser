<?xml version="1.0" encoding="UTF-8"?>
<project xmlns="http://maven.apache.org/POM/4.0.0" xmlns:xsi="http://www.w3.org/2001/XMLSchema-instance" xsi:schemaLocation="http://maven.apache.org/POM/4.0.0 http://maven.apache.org/maven-v4_0_0.xsd">
  <modelVersion>4.0.0</modelVersion>

  <parent>
    <groupId>org.gbif</groupId>
    <artifactId>name-parser-motherpom</artifactId>
<<<<<<< HEAD
    <version>3.6.1-ala-SNAPSHOT</version>
=======
    <version>3.6.2-SNAPSHOT</version>
>>>>>>> d79621a2
  </parent>

  <artifactId>name-parser</artifactId>
  <packaging>jar</packaging>

  <name>GBIF Name Parser</name>
  <description>GBIF Name Parser</description>

  <distributionManagement>
    <site>
      <id>gh-pages</id>
      <url>http://gbif.github.io/name-parser/${project.artifactId}/</url>
    </site>
  </distributionManagement>

  <build>
    <defaultGoal>install</defaultGoal>
    <resources>
      <resource>
        <directory>src/main/resources</directory>
        <filtering>true</filtering>
      </resource>
    </resources>
    <testResources>
      <testResource>
        <directory>src/test/resources</directory>
        <excludes>
          <exclude>*.txt</exclude>
        </excludes>
        <filtering>true</filtering>
      </testResource>
      <testResource>
        <directory>src/test/resources</directory>
        <includes>
          <include>*.txt</include>
        </includes>
        <filtering>false</filtering>
      </testResource>
    </testResources>

  </build>

  <dependencies>
    <!-- API -->
    <dependency>
      <groupId>org.gbif</groupId>
      <artifactId>name-parser-api</artifactId>
    </dependency>

    <!-- Logging -->
    <dependency>
      <groupId>org.slf4j</groupId>
      <artifactId>slf4j-api</artifactId>
    </dependency>

    <!-- Other -->
    <dependency>
      <groupId>commons-io</groupId>
      <artifactId>commons-io</artifactId>
    </dependency>
    <dependency>
      <groupId>org.apache.commons</groupId>
      <artifactId>commons-lang3</artifactId>
    </dependency>
    <dependency>
      <groupId>com.google.guava</groupId>
      <artifactId>guava</artifactId>
    </dependency>

    <!-- Test -->
    <dependency>
      <groupId>org.gbif</groupId>
      <artifactId>name-parser-api</artifactId>
      <classifier>tests</classifier>
      <scope>test</scope>
    </dependency>
    <dependency>
      <groupId>junit</groupId>
      <artifactId>junit</artifactId>
      <scope>test</scope>
    </dependency>
    <dependency>
      <groupId>ch.qos.logback</groupId>
      <artifactId>logback-classic</artifactId>
      <scope>test</scope>
    </dependency>
  </dependencies>

</project><|MERGE_RESOLUTION|>--- conflicted
+++ resolved
@@ -5,11 +5,7 @@
   <parent>
     <groupId>org.gbif</groupId>
     <artifactId>name-parser-motherpom</artifactId>
-<<<<<<< HEAD
-    <version>3.6.1-ala-SNAPSHOT</version>
-=======
-    <version>3.6.2-SNAPSHOT</version>
->>>>>>> d79621a2
+    <version>3.6.2-ala-SNAPSHOT</version>
   </parent>
 
   <artifactId>name-parser</artifactId>
