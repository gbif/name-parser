<?xml version="1.0" encoding="UTF-8"?>
<project xmlns="http://maven.apache.org/POM/4.0.0" xmlns:xsi="http://www.w3.org/2001/XMLSchema-instance" xsi:schemaLocation="http://maven.apache.org/POM/4.0.0 http://maven.apache.org/maven-v4_0_0.xsd">
    <modelVersion>4.0.0</modelVersion>

    <parent>
        <groupId>org.gbif</groupId>
        <artifactId>motherpom</artifactId>
        <version>56</version>
    </parent>

    <artifactId>name-parser-motherpom</artifactId>
<<<<<<< HEAD
    <version>3.8.4-SNAPSHOT</version>
=======
    <version>3.8.6-SNAPSHOT</version>
>>>>>>> c03e7b1b
    <packaging>pom</packaging>

    <name>GBIF Name Parser Motherpom</name>
    <description>GBIF Name Parser Motherpom</description>
    <url>https://github.org/gbif/name-parser</url>

    <scm>
        <connection>scm:git:git@github.com:gbif/name-parser.git</connection>
        <url>https://github.com/gbif/name-parser</url>
        <developerConnection>scm:git:git@github.com:gbif/name-parser.git</developerConnection>
        <tag>HEAD</tag>
    </scm>

    <modules>
        <module>name-parser</module>
        <module>name-parser-antlr</module>
        <module>name-parser-api</module>
        <module>name-parser-v1</module>
    </modules>

    <properties>
        <java.version>1.8</java.version>
        <!-- GBIF Motherpom -->
        <release.tagNameBase>name-parser</release.tagNameBase>
        <main.basedir>${project.basedir}</main.basedir>

        <!-- Dependency versions -->
        <commons-io.version>2.11.0</commons-io.version>
        <commons-lang.version>3.12.0</commons-lang.version>
        <fastutil.version>8.5.9</fastutil.version>
        <findbugs-jsr305.version>3.0.2</findbugs-jsr305.version>
        <gbif-api.version>0.177</gbif-api.version>
        <guava.version>31.1-jre</guava.version>
        <junit.version>4.13.2</junit.version>
        <logback.version>1.4.5</logback.version>
        <slf4j.version>1.7.36</slf4j.version>
    </properties>

    <developers>
        <developer>
            <name>Markus Döring</name>
            <email>mdoering@gbif.org</email>
        </developer>
    </developers>

    <repositories>
        <repository>
            <id>gbif-all</id>
            <url>https://repository.gbif.org/content/groups/gbif</url>
        </repository>
        <repository>
            <id>gbif-thirdparty</id>
            <url>https://repository.gbif.org/content/repositories/thirdparty/</url>
        </repository>
    </repositories>

    <dependencyManagement>
        <dependencies>
            <dependency>
                <groupId>com.google.code.findbugs</groupId>
                <artifactId>jsr305</artifactId>
                <version>${findbugs-jsr305.version}</version>
            </dependency>
            <dependency>
                <groupId>org.gbif</groupId>
                <artifactId>name-parser</artifactId>
                <version>${project.version}</version>
            </dependency>
            <dependency>
                <groupId>org.gbif</groupId>
                <artifactId>name-parser-api</artifactId>
                <version>${project.version}</version>
            </dependency>
            <dependency>
                <groupId>org.gbif</groupId>
                <artifactId>name-parser-gbif</artifactId>
                <version>${project.version}</version>
            </dependency>

            <!-- GBIF -->
            <dependency>
                <groupId>org.gbif</groupId>
                <artifactId>gbif-api</artifactId>
                <version>${gbif-api.version}</version>
            </dependency>

            <!-- Logging -->
            <dependency>
                <groupId>org.slf4j</groupId>
                <artifactId>slf4j-api</artifactId>
                <version>${slf4j.version}</version>
            </dependency>

            <!-- Other -->
            <dependency>
                <groupId>it.unimi.dsi</groupId>
                <artifactId>fastutil</artifactId>
                <version>${fastutil.version}</version>
            </dependency>
            <dependency>
                <groupId>commons-io</groupId>
                <artifactId>commons-io</artifactId>
                <version>${commons-io.version}</version>
            </dependency>
            <dependency>
                <groupId>org.apache.commons</groupId>
                <artifactId>commons-lang3</artifactId>
                <version>${commons-lang.version}</version>
            </dependency>
            <dependency>
                <groupId>com.google.guava</groupId>
                <artifactId>guava</artifactId>
                <version>${guava.version}</version>
            </dependency>

            <!-- Test -->
            <dependency>
                <groupId>org.gbif</groupId>
                <artifactId>name-parser-api</artifactId>
                <version>${project.version}</version>
                <classifier>tests</classifier>
                <scope>test</scope>
            </dependency>
            <dependency>
                <groupId>junit</groupId>
                <artifactId>junit</artifactId>
                <version>${junit.version}</version>
                <scope>test</scope>
            </dependency>
            <dependency>
                <groupId>ch.qos.logback</groupId>
                <artifactId>logback-classic</artifactId>
                <version>${logback.version}</version>
                <scope>test</scope>
            </dependency>
        </dependencies>
    </dependencyManagement>

</project><|MERGE_RESOLUTION|>--- conflicted
+++ resolved
@@ -9,11 +9,7 @@
     </parent>
 
     <artifactId>name-parser-motherpom</artifactId>
-<<<<<<< HEAD
-    <version>3.8.4-SNAPSHOT</version>
-=======
     <version>3.8.6-SNAPSHOT</version>
->>>>>>> c03e7b1b
     <packaging>pom</packaging>
 
     <name>GBIF Name Parser Motherpom</name>
